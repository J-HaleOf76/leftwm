//! `LeftWM` general configuration

mod checks;
mod default;
mod keybind;

use self::keybind::Modifier;

#[cfg(feature = "lefthk")]
use super::BaseCommand;
use super::ThemeConfig;
#[cfg(feature = "lefthk")]
use crate::config::keybind::Keybind;
use anyhow::Result;
use leftwm_core::{
    config::{InsertBehavior, ScratchPad, Workspace},
    layouts::LayoutMode,
<<<<<<< HEAD
    models::{
        FocusBehaviour, FocusOnActivationBehaviour, Gutter, Margins, Size, Window, WindowState,
        WindowType,
    },
=======
    models::{FocusBehaviour, Gutter, Handle, Margins, Size, Window, WindowState, WindowType},
>>>>>>> 3f3849dc
    state::State,
    DisplayAction, DisplayServer, Manager, ReturnPipe,
};

use leftwm_layouts::Layout;
use regex::Regex;
use ron::{
    extensions::Extensions,
    ser::{to_string_pretty, PrettyConfig},
    Options,
};
use serde::{Deserialize, Deserializer, Serialize, Serializer};
use std::env;
use std::fs;
use std::fs::File;
use std::io::prelude::Write;
use std::path::{Path, PathBuf};
use std::{convert::TryInto, fs::OpenOptions};
use std::{default::Default, error::Error};
use xdg::BaseDirectories;

/// Path to file where state will be dumped upon soft reload.
const STATE_FILE: &str = "/tmp/leftwm.state";

/// Selecting by `WM_CLASS` and/or window title, allow the user to define if a
/// window should spawn on a specified tag and/or its floating state.
///
/// # Example
///
///
/// In `config.ron`
///
/// ```ron
/// window_rules: [
///     (window_class: "krita", spawn_on_tag: 3, spawn_floating: false),
/// ]
/// ```
///
/// In the deprecated `config.toml`
///
/// ```toml
/// [[window_config_by_class]]
/// wm_class = "krita"
/// spawn_on_tag = 3
/// spawn_floating = false
/// ```
///
/// windows whose `WM_CLASS` is "krita" will spawn on tag 3 (1-indexed) and not floating.
#[derive(Serialize, Deserialize, Default, Debug, Clone)]
pub struct WindowHook {
    // Use serde default field attribute to fallback to None option in case of missing field in
    // config. Without this attribute deserializer will fail on missing field due to it's inability
    // to treat missing value as Option::None
    /// `WM_CLASS` in X11
    #[serde(
        default,
        deserialize_with = "from_regex",
        serialize_with = "to_config_string"
    )]
    pub window_class: Option<Regex>,
    /// `_NET_WM_NAME` in X11
    #[serde(
        default,
        deserialize_with = "from_regex",
        serialize_with = "to_config_string"
    )]
    pub window_title: Option<Regex>,
    pub spawn_on_tag: Option<usize>,
    pub spawn_on_workspace: Option<usize>,
    pub spawn_floating: Option<bool>,
    pub spawn_sticky: Option<bool>,
    pub spawn_fullscreen: Option<bool>,
    /// Handle the window as if it was of this `_NET_WM_WINDOW_TYPE`
    pub spawn_as_type: Option<WindowType>,
}

impl WindowHook {
    /// Score the similarity between a [`leftwm_core::models::Window`] and a [`WindowHook`].
    ///
    /// Multiple [`WindowHook`]s might match a `WM_CLASS` but we want the most
    /// specific one to apply: matches by title are scored greater than by `WM_CLASS`.
    fn score_window<H: Handle>(&self, window: &Window<H>) -> u8 {
        // returns true if any of the items in the provided `Vec<&Option<String>>` is Some and matches the `&Regex`
        let matches_any = |re: &Regex, strs: Vec<&Option<String>>| {
            strs.iter().any(|str| {
                str.as_ref().map_or(false, |s| {
                    // we match the class/title to the window rule by checking if replacing the text
                    // with the regex makes the string empty. if the original string is already
                    // empty, this will match it to every regex, so we need to check for that.
                    // however, if the window rule is explicitly for empty strings, we still
                    // want empty strings to match to it.
                    re.replace(s, "") == "" && (!s.is_empty() || re.as_str().is_empty())
                })
            })
        };

        let class_score = self.window_class.as_ref().map_or(0, |re| {
            u8::from(matches_any(re, vec![&window.res_class, &window.res_name]))
        });

        let title_score = self.window_title.as_ref().map_or(0, |re| {
            u8::from(matches_any(re, vec![&window.legacy_name, &window.name]))
        });

        class_score + 2 * title_score
    }

    fn apply<H: Handle>(&self, state: &mut State<H>, window: &mut Window<H>) {
        if let Some(tag) = self.spawn_on_tag {
            window.tag = Some(tag);
        }
        if self.spawn_on_workspace.is_some() {
            if let Some(workspace) = state
                .workspaces
                .iter()
                .find(|ws| Some(ws.id) == self.spawn_on_workspace)
            {
                if let Some(tag) = workspace.tag {
                    // In order to apply the correct margin multiplier we want to copy this value
                    // from any window already present on the target tag
                    let margin_multiplier = match state.windows.iter().find(|w| w.has_tag(&tag)) {
                        Some(w) => w.margin_multiplier(),
                        None => 1.0,
                    };

                    window.untag();
                    window.set_floating(self.spawn_floating.unwrap_or_default());
                    window.tag(&tag);
                    window.apply_margin_multiplier(margin_multiplier);
                    let act = DisplayAction::SetWindowTag(window.handle, Some(tag));
                    state.actions.push_back(act);

                    state.sort_windows();
                }
            } else {
                // the function is called directly before the hook is displayed in debug mode.
                tracing::debug!("Could not find workspace for following hook.");
            }
        }
        if let Some(should_float) = self.spawn_floating {
            window.set_floating(should_float);
        }
        if let Some(fullscreen) = self.spawn_fullscreen {
            let act = DisplayAction::SetState(window.handle, fullscreen, WindowState::Fullscreen);
            state.actions.push_back(act);
            state.handle_window_focus(&window.handle);
        }
        if let Some(sticky) = self.spawn_sticky {
            let act = DisplayAction::SetState(window.handle, sticky, WindowState::Sticky);
            state.actions.push_back(act);
            state.handle_window_focus(&window.handle);
        }
        if let Some(w_type) = self.spawn_as_type.clone() {
            window.r#type = w_type;
        }
    }
}

#[derive(Serialize, Deserialize, Debug, Clone)]
pub enum Backend {
    #[cfg(feature = "xlib")]
    XLib,
    #[cfg(feature = "x11rb")]
    X11rb,
}

impl Default for Backend {
    fn default() -> Self {
        #[cfg(feature = "xlib")]
        return Backend::XLib;
        #[cfg(not(feature = "xlib"))]
        return Backend::X11rb;
    }
}

/// General configuration
#[allow(clippy::struct_excessive_bools)]
#[derive(Serialize, Deserialize, Debug)]
#[serde(default)]
pub struct Config {
    pub backend: Backend,
    pub log_level: String,
    pub modkey: String,
    pub mousekey: Option<Modifier>,
    pub workspaces: Option<Vec<Workspace>>,
    pub tags: Option<Vec<String>>,
    pub max_window_width: Option<Size>,
    pub layouts: Vec<String>,
    pub layout_definitions: Vec<Layout>,
    pub layout_mode: LayoutMode,
    pub insert_behavior: InsertBehavior,
    pub scratchpad: Option<Vec<ScratchPad>>,
    pub window_rules: Option<Vec<WindowHook>>,
    // If you are on tag "1" and you goto tag "1" this takes you to the previous tag
    pub disable_current_tag_swap: bool,
    pub disable_tile_drag: bool,
    pub disable_window_snap: bool,
    pub focus_behaviour: FocusBehaviour,
    pub focus_new_windows: bool,
    pub single_window_border: bool,
    pub sloppy_mouse_follows_focus: bool,
    pub create_follows_cursor: Option<bool>,
    pub auto_derive_workspaces: bool,
    pub disable_cursor_reposition_on_resize: bool,
    pub focus_on_activation: FocusOnActivationBehaviour,
    #[cfg(feature = "lefthk")]
    pub keybind: Vec<Keybind>,
    pub state_path: Option<PathBuf>,
    // NOTE: any newly added parameters must be inserted before `pub keybind: Vec<Keybind>,`
    //       at least when `TOML` is used as config language
    #[serde(skip)]
    pub theme_setting: ThemeConfig,
}

#[must_use]
pub fn load() -> Config {
    load_from_file()
        .map_err(|err| eprintln!("ERROR LOADING CONFIG: {err:?}"))
        .unwrap_or_default()
}

/// # Panics
///
/// Function can only panic if config.ron file cannot be serialized. This should not occur as it is defined
/// globally.
///
/// # Errors
///
/// Function will throw an error if `BaseDirectories` doesn't exist, if user doesn't have
/// permissions to place config.ron, if config.ron cannot be read (access writes, malformed file,
/// etc.).
/// Function can also error from inability to save config.ron (if it is the first time running
/// `LeftWM`).
fn load_from_file() -> Result<Config> {
    tracing::debug!("Loading config file");

    let path = BaseDirectories::with_prefix("leftwm")?;

    // the checks and fallback for `toml` can be removed when toml gets eventually deprecated
    let config_file_ron = path.place_config_file("config.ron")?;
    let config_file_toml = path.place_config_file("config.toml")?;

    if Path::new(&config_file_ron).exists() {
        tracing::debug!("Config file '{}' found.", config_file_ron.to_string_lossy());
        let ron = Options::default()
            .with_default_extension(Extensions::IMPLICIT_SOME | Extensions::UNWRAP_NEWTYPES);
        let contents = fs::read_to_string(config_file_ron)?;
        let config: Config = ron.from_str(&contents)?;
        Ok(config)
    } else if Path::new(&config_file_toml).exists() {
        tracing::debug!(
            "Config file '{}' found.",
            config_file_toml.to_string_lossy()
        );
        let contents = fs::read_to_string(config_file_toml)?;
        let config = toml::from_str(&contents)?;
        tracing::info!("You are using TOML as config language which will be deprecated in the future.\nPlease consider migrating you config to RON. For further info visit the leftwm wiki.");
        Ok(config)
    } else {
        tracing::debug!("Config file not found. Using default config file.");

        let config = Config::default();
        let ron_pretty_conf = PrettyConfig::new()
            .depth_limit(2)
            .extensions(Extensions::IMPLICIT_SOME | Extensions::UNWRAP_NEWTYPES);
        let ron = to_string_pretty(&config, ron_pretty_conf).unwrap();
        let comment_header = String::from(
            r"//  _        ___                                      ___ _
// | |      / __)_                                   / __|_)
// | | ____| |__| |_ _ _ _ ____      ____ ___  ____ | |__ _  ____    ____ ___  ____
// | |/ _  )  __)  _) | | |    \    / ___) _ \|  _ \|  __) |/ _  |  / ___) _ \|  _ \
// | ( (/ /| |  | |_| | | | | | |  ( (__| |_| | | | | |  | ( ( | |_| |  | |_| | | | |
// |_|\____)_|   \___)____|_|_|_|   \____)___/|_| |_|_|  |_|\_|| (_)_|   \___/|_| |_|
// A WindowManager for Adventurers                         (____/
// For info about configuration please visit https://github.com/leftwm/leftwm/wiki

",
        );
        let ron_with_header = comment_header + &ron;

        let mut file = File::create(&config_file_ron)?;
        file.write_all(ron_with_header.as_bytes())?;

        Ok(config)
    }
}

#[must_use]
pub fn is_program_in_path(program: &str) -> bool {
    if let Ok(path) = env::var("PATH") {
        for p in path.split(':') {
            let p_str = format!("{p}/{program}");
            if fs::metadata(p_str).is_ok() {
                return true;
            }
        }
    }
    false
}

/// Returns a terminal to set for the default mod+shift+enter keybind.
#[cfg(feature = "lefthk")]
fn default_terminal<'s>() -> &'s str {
    // order from least common to most common.
    // the thinking is if a machine has an uncommon terminal installed, it is intentional
    let terms = &[
        "alacritty",
        "termite",
        "kitty",
        "urxvt",
        "rxvt",
        "st",
        "roxterm",
        "eterm",
        "xterm",
        "terminator",
        "terminology",
        "gnome-terminal",
        "xfce4-terminal",
        "konsole",
        "uxterm",
        "guake", // at the bottom because of odd behaviour. guake wants F12 and should really be
                 // started using autostart instead of LeftWM keybind.
    ];

    // If no terminal found in path, default to a good one
    terms
        .iter()
        .find(|terminal| is_program_in_path(terminal))
        .unwrap_or(&"termite")
}

/// Returns default keybind value for exiting `LeftWM`.
// On systems that have elogind and/or systemd, the recommended way to
// kill LeftWM is to use loginctl. As we have no consistent way of knowing
// whether it is implemented on non-systemd machines,so we instead look
// to see if loginctl is in the path. If it isn't then we default to
// `pkill leftwm`, which may leave zombie processes on a machine.
#[cfg(feature = "lefthk")]
fn exit_strategy<'s>() -> &'s str {
    if is_program_in_path("loginctl") {
        return "loginctl kill-session $XDG_SESSION_ID";
    }
    "pkill leftwm"
}

fn absolute_path(path: &str) -> Option<PathBuf> {
    let exp_path = shellexpand::full(path).ok()?;
    std::fs::canonicalize(exp_path.as_ref()).ok()
}

#[cfg(feature = "lefthk")]
impl lefthk_core::config::Config for Config {
    fn mapped_bindings(&self) -> Vec<lefthk_core::config::Keybind> {
        // copy keybinds substituting "modkey" modifier with a new "modkey".
        self.keybind
            .clone()
            .into_iter()
            .map(|mut keybind| {
                if let Some(ref mut modifier) = keybind.modifier {
                    match modifier {
                        Modifier::Single(m) if m == "modkey" => *m = self.modkey.clone(),
                        Modifier::List(ms) => {
                            for m in ms {
                                if m == "modkey" {
                                    *m = self.modkey.clone();
                                }
                            }
                        }
                        Modifier::Single(_) => {}
                    }
                }

                keybind
            })
            .filter_map(
                |keybind| match keybind.try_convert_to_lefthk_keybind(self) {
                    Ok(lefthk_keybind) => Some(lefthk_keybind),
                    Err(err) => {
                        tracing::error!("Invalid key binding: {}\n{:?}", err, keybind);
                        None
                    }
                },
            )
            .collect()
    }
}

impl leftwm_core::Config for Config {
    fn create_list_of_tag_labels(&self) -> Vec<String> {
        if let Some(tags) = &self.tags {
            return tags.clone();
        }
        Self::default()
            .tags
            .expect("we created it in the Default impl; qed")
    }

    fn workspaces(&self) -> Option<Vec<Workspace>> {
        self.workspaces.clone()
    }

    fn focus_behaviour(&self) -> FocusBehaviour {
        self.focus_behaviour
    }

    fn focus_on_activation(&self) -> FocusOnActivationBehaviour {
        self.focus_on_activation
    }

    fn mousekey(&self) -> Vec<String> {
        self.mousekey
            .as_ref()
            .unwrap_or(&"Mod4".into())
            .clone()
            .into()
    }

    fn create_list_of_scratchpads(&self) -> Vec<ScratchPad> {
        if let Some(scratchpads) = &self.scratchpad {
            return scratchpads.clone();
        }
        vec![]
    }

    fn layouts(&self) -> Vec<String> {
        self.layouts.clone()
    }

    fn layout_definitions(&self) -> Vec<Layout> {
        let mut layouts = vec![];
        for custom_layout in &self.layout_definitions {
            layouts.push(custom_layout.clone());
        }
        layouts
    }

    fn layout_mode(&self) -> LayoutMode {
        self.layout_mode
    }

    fn insert_behavior(&self) -> InsertBehavior {
        self.insert_behavior
    }

    fn single_window_border(&self) -> bool {
        self.single_window_border
    }

    fn focus_new_windows(&self) -> bool {
        self.focus_new_windows
    }

    fn command_handler<H: Handle, SERVER: DisplayServer<H>>(
        command: &str,
        manager: &mut Manager<H, Self, SERVER>,
    ) -> bool {
        let mut return_pipe = get_return_pipe();
        if let Some((command, value)) = command.split_once(' ') {
            match command {
                "LoadTheme" => {
                    if let Some(absolute) = absolute_path(value.trim()) {
                        manager.config.theme_setting.load(absolute);
                        write_to_pipe(&mut return_pipe, "OK: Command executed successfully");
                    } else {
                        tracing::warn!("Path submitted does not exist.");
                        write_to_pipe(&mut return_pipe, "ERROR: Path submitted does not exist");
                    }
                    manager.load_theme_config()
                }
                "UnloadTheme" => {
                    manager.config.theme_setting = ThemeConfig::default();
                    write_to_pipe(&mut return_pipe, "OK: Command executed successfully");
                    manager.load_theme_config()
                }
                _ => {
                    tracing::warn!("Command not recognized: {}", command);
                    write_to_pipe(&mut return_pipe, "ERROR: Command not recognized");
                    false
                }
            }
        } else {
            match command {
                "LoadTheme" => {
                    tracing::warn!("Missing parameter theme_path");
                    write_to_pipe(&mut return_pipe, "ERROR: Missing parameter theme_path");
                    false
                }
                "UnloadTheme" => {
                    manager.config.theme_setting = ThemeConfig::default();
                    write_to_pipe(&mut return_pipe, "OK: Command executed successfully");
                    manager.load_theme_config()
                }
                _ => {
                    tracing::warn!("Command not recognized: {}", command);
                    write_to_pipe(&mut return_pipe, "ERROR: Command not recognized");
                    false
                }
            }
        }
    }

    fn border_width(&self) -> i32 {
        self.theme_setting.border_width.unwrap_or(1)
    }

    fn margin(&self) -> Margins {
        match self
            .theme_setting
            .margin
            .clone()
            .unwrap_or(crate::CustomMargins::Int(10))
            .try_into()
        {
            Ok(margins) => margins,
            Err(err) => {
                tracing::warn!("Could not read margin: {}", err);
                Margins::new(0)
            }
        }
    }

    fn workspace_margin(&self) -> Option<Margins> {
        self.theme_setting
            .workspace_margin
            .clone()
            .and_then(|custom_margin| match custom_margin.try_into() {
                Ok(margins) => Some(margins),
                Err(err) => {
                    tracing::warn!("Could not read margin: {}", err);
                    None
                }
            })
    }

    fn gutter(&self) -> Option<Vec<Gutter>> {
        self.theme_setting.gutter.clone()
    }

    fn default_border_color(&self) -> String {
        self.theme_setting
            .default_border_color
            .clone()
            .unwrap_or_else(|| "#000000".to_string())
    }

    fn floating_border_color(&self) -> String {
        self.theme_setting
            .floating_border_color
            .clone()
            .unwrap_or_else(|| "#000000".to_string())
    }

    fn background_color(&self) -> String {
        self.theme_setting
            .background_color
            .clone()
            .unwrap_or_else(|| "#333333".to_string())
    }

    fn disable_window_snap(&self) -> bool {
        self.disable_window_snap
    }

    fn always_float(&self) -> bool {
        self.theme_setting.always_float.unwrap_or(false)
    }

    fn default_width(&self) -> i32 {
        self.theme_setting.default_width.unwrap_or(800)
    }

    fn default_height(&self) -> i32 {
        self.theme_setting.default_height.unwrap_or(600)
    }

    fn focused_border_color(&self) -> String {
        self.theme_setting
            .focused_border_color
            .clone()
            .unwrap_or_else(|| "#FF0000".to_string())
    }

    fn on_new_window_cmd(&self) -> Option<String> {
        self.theme_setting.on_new_window_cmd.clone()
    }

    fn get_list_of_gutters(&self) -> Vec<Gutter> {
        self.theme_setting.gutter.clone().unwrap_or_default()
    }

    fn disable_tile_drag(&self) -> bool {
        self.disable_tile_drag
    }

    fn save_state<H: Handle>(&self, state: &State<H>) {
        let path = self.state_file();
        let state_file = match File::create(path) {
            Ok(file) => file,
            Err(err) => {
                tracing::error!("Cannot create file at path {}: {}", path.display(), err);
                return;
            }
        };
        if let Err(err) = ron::ser::to_writer(state_file, state) {
            tracing::error!("Cannot save state: {}", err);
        }
    }

    fn load_state<H: Handle>(&self, state: &mut State<H>) {
        let path = self.state_file().to_owned();
        match File::open(&path) {
            Ok(file) => {
                match ron::de::from_reader(file) {
                    Ok(old_state) => state.restore_state(&old_state),
                    Err(err) => tracing::error!("Cannot load old state: {}", err),
                }

                // Clean old state.
                if let Err(err) = std::fs::remove_file(&path) {
                    tracing::error!("Cannot remove old state file: {}", err);
                }
            }
            Err(err) => tracing::error!("Cannot open old state: {}", err),
        }
    }

    /// Pick the best matching [`WindowHook`], if any, and apply its config.
    fn setup_predefined_window<H: Handle>(
        &self,
        state: &mut State<H>,
        window: &mut Window<H>,
    ) -> bool {
        if let Some(window_rules) = &self.window_rules {
            let best_match = window_rules
                .iter()
                // map first instead of using max_by_key directly...
                .map(|wh| (wh, wh.score_window(window)))
                // ...since this filter is required (0 := non-match)
                .filter(|(_wh, score)| score != &0)
                .max_by_key(|(_wh, score)| *score);
            if let Some((hook, _)) = best_match {
                hook.apply(state, window);
                tracing::trace!(
                    "Window [[ TITLE={:?}, {:?}; WM_CLASS={:?}, {:?} ]] spawned in tag={:?} on workspace={:?} as type={:?} with floating={:?}, sticky={:?} and fullscreen={:?}",
                    window.name,
                    window.legacy_name,
                    window.res_name,
                    window.res_class,
                    hook.spawn_as_type,
                    hook.spawn_on_tag,
                    hook.spawn_on_workspace,
                    hook.spawn_floating,
                    hook.spawn_sticky,
                    hook.spawn_fullscreen,
                );
                return true;
            }
            return false;
        }
        false
    }

    fn sloppy_mouse_follows_focus(&self) -> bool {
        self.sloppy_mouse_follows_focus
    }

    fn auto_derive_workspaces(&self) -> bool {
        self.auto_derive_workspaces
    }

    fn reposition_cursor_on_resize(&self) -> bool {
        !self.disable_cursor_reposition_on_resize
    }

    // Determines if a new window should be created under the cursor or on the workspace which has the focus
    fn create_follows_cursor(&self) -> bool {
        // If follow behaviour has been explicitly set, use that value.
        // If not, set it to true in Sloppy mode only.
        self.create_follows_cursor
            .unwrap_or(self.focus_behaviour == FocusBehaviour::Sloppy)
    }
}

impl Config {
    #[cfg(feature = "lefthk")]
    pub fn clear_keybinds(&mut self) {
        self.keybind.clear();
    }

    fn state_file(&self) -> &Path {
        self.state_path
            .as_deref()
            .unwrap_or_else(|| Path::new(STATE_FILE))
    }
}

// Regular expression in leftwm config should correspond to RE2 syntax, described here:
// https://github.com/google/re2/wiki/Syntax
fn from_regex<'de, D: Deserializer<'de>>(deserializer: D) -> Result<Option<Regex>, D::Error> {
    let res: Option<String> = Deserialize::deserialize(deserializer)?;
    res.map_or(Ok(None), |s| {
        Regex::new(&s).map_or(Ok(None), |re| Ok(Some(re)))
    })
}

fn to_config_string<S: Serializer>(wc: &Option<Regex>, s: S) -> Result<S::Ok, S::Error> {
    match wc {
        Some(ref re) => s.serialize_some(re.as_str()),
        None => s.serialize_none(),
    }
}

fn get_return_pipe() -> Result<File, Box<dyn std::error::Error>> {
    let file_name = ReturnPipe::pipe_name();
    let file_path = BaseDirectories::with_prefix("leftwm")?;
    let file_path = file_path
        .find_runtime_file(file_name)
        .ok_or("Unable to open return pipe")?;
    Ok(OpenOptions::new().append(true).open(file_path)?)
}

fn write_to_pipe(return_pipe: &mut Result<File, Box<dyn Error>>, msg: &str) {
    if let Ok(pipefile) = return_pipe {
        if let Err(e) = writeln!(pipefile, "{msg}") {
            tracing::warn!("Unable to connect to return pipe: {e}");
        }
    }
}

#[cfg(test)]
mod tests {
    use super::*;

    #[test]
    fn config_serializes_to_valid_ron_test() {
        let config = Config::default();

        // Check RON
        let ron_pretty_conf = ron::ser::PrettyConfig::new()
            .depth_limit(2)
            .extensions(ron::extensions::Extensions::IMPLICIT_SOME | Extensions::UNWRAP_NEWTYPES);
        let ron = ron::ser::to_string_pretty(&config, ron_pretty_conf);
        assert!(ron.is_ok(), "Could not serialize default config");

        let ron_config = ron::from_str::<'_, Config>(ron.unwrap().as_str());
        assert!(ron_config.is_ok(), "Could not deserialize default config");
    }
}<|MERGE_RESOLUTION|>--- conflicted
+++ resolved
@@ -15,14 +15,10 @@
 use leftwm_core::{
     config::{InsertBehavior, ScratchPad, Workspace},
     layouts::LayoutMode,
-<<<<<<< HEAD
     models::{
-        FocusBehaviour, FocusOnActivationBehaviour, Gutter, Margins, Size, Window, WindowState,
-        WindowType,
+        FocusBehaviour, FocusOnActivationBehaviour, Gutter, Handle, Margins, Size, Window,
+        WindowState, WindowType,
     },
-=======
-    models::{FocusBehaviour, Gutter, Handle, Margins, Size, Window, WindowState, WindowType},
->>>>>>> 3f3849dc
     state::State,
     DisplayAction, DisplayServer, Manager, ReturnPipe,
 };
